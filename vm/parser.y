--- conflicted
+++ resolved
@@ -158,12 +158,7 @@
   }
   | unary_expr ADD_ASSIGN bitwise_expr
   {
-<<<<<<< HEAD
-    // TODO(jaq): no need to expand this out, make it a single instruction to incby
-    $$ = &binaryExprNode{lhs: $1, rhs: &binaryExprNode{lhs: $1, rhs: $3, op: PLUS}, op: ASSIGN}
-=======
-    $$ = &binaryExprNode{lhs: $1, rhs: $3, op: ADD_ASSIGN}
->>>>>>> f5358384
+    $$ = &binaryExprNode{lhs: $1, rhs: $3, op: $2}
   }
   ;
 
